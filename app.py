--- conflicted
+++ resolved
@@ -15,11 +15,8 @@
 import atexit
 import signal
 import sys
-<<<<<<< HEAD
 import subprocess
-=======
 from pathlib import Path
->>>>>>> a3bed0ea
 
 from laserturret.hardware_interface import get_gpio_backend
 from laserturret.config_manager import get_config
@@ -85,21 +82,17 @@
 recording_filename = None
 recording_lock = threading.Lock()
 recording_start_time = None
-
-<<<<<<< HEAD
 audio_stream_lock = threading.Lock()
 audio_recording_process = None
 audio_temp_filename = None
 video_temp_filename = None
 recording_base = None
-=======
 RECORDING_OUTPUT_DIR = Path('media/recordings')
 RECORDING_CODEC_PREFERENCE = [
     ('avc1', '.mp4'),
     ('mp4v', '.mp4'),
     ('XVID', '.avi'),
 ]
->>>>>>> a3bed0ea
 
 # Motion detection
 motion_detection_enabled = False
@@ -1627,38 +1620,29 @@
         
         try:
             # Generate filename with timestamp
-            timestamp = datetime.now().strftime("%Y%m%d_%H%M%S")
-<<<<<<< HEAD
+          timestamp = datetime.now().strftime("%Y%m%d_%H%M%S")
             recording_base = f"video_{timestamp}"
-            recording_filename = f"{recording_base}.mp4"
-            video_temp_filename = f"{recording_base}_video.mp4"
-            
-            # Initialize video writer
-            # Using mp4v codec for MP4 container
-            fourcc = cv2.VideoWriter_fourcc(*'mp4v')
-            
+            base_name = recording_base
+
             # Get actual FPS or use default
             actual_fps = fps_value if fps_value > 0 else 30.0
-            
-            video_writer = cv2.VideoWriter(
-                video_temp_filename,
-                fourcc,
-                actual_fps,
-                (CAMERA_WIDTH, CAMERA_HEIGHT)
-            )
-            
-            if not video_writer.isOpened():
-                video_writer = None
-                return jsonify({'status': 'error', 'message': 'Failed to open video writer'}), 500
-            
-            
+
+            try:
+                writer, temp_filename = initialize_video_writer(f"{base_name}_video", actual_fps)
+            except RuntimeError as err:
+                return jsonify({'status': 'error', 'message': str(err)}), 500
+
+            video_writer = writer
+            video_temp_filename = temp_filename
+            recording_filename = str(RECORDING_OUTPUT_DIR / f"{base_name}.mp4")
+
             try:
                 config = get_config()
                 if config.get_audio_enabled():
                     device = config.get_audio_device()
                     channels = int(config.get_audio_channels())
                     sample_rate = int(config.get_audio_sample_rate())
-                    audio_temp_filename = f"{recording_base}_audio.wav"
+                    audio_temp_filename = str(RECORDING_OUTPUT_DIR / f"{base_name}_audio.wav")
                     cmd = _build_ffmpeg_audio_cmd(device, channels, sample_rate, bitrate_kbps=0, fmt='wav', output=audio_temp_filename)
                     audio_recording_process = subprocess.Popen(
                         cmd,
@@ -1669,20 +1653,6 @@
                 print(f"Failed to start audio recording: {e}")
                 audio_recording_process = None
                 audio_temp_filename = None
-=======
-            base_name = f"video_{timestamp}"
-
-            # Get actual FPS or use default
-            actual_fps = fps_value if fps_value > 0 else 30.0
-
-            try:
-                writer, filename = initialize_video_writer(base_name, actual_fps)
-            except RuntimeError as err:
-                return jsonify({'status': 'error', 'message': str(err)}), 500
-
-            video_writer = writer
-            recording_filename = filename
->>>>>>> a3bed0ea
 
             is_recording = True
             recording_start_time = datetime.now()
